--- conflicted
+++ resolved
@@ -20,29 +20,21 @@
 import com.intellij.usageView.UsageInfo
 import org.jetbrains.kotlin.descriptors.FunctionDescriptor
 import org.jetbrains.kotlin.idea.refactoring.changeSignature.JetChangeInfo
-<<<<<<< HEAD
-import org.jetbrains.kotlin.psi.JetConstructorDelegationCall
-import org.jetbrains.kotlin.psi.JetFunction
-import org.jetbrains.kotlin.psi.JetFunctionLiteral
-import org.jetbrains.kotlin.psi.JetNamedDeclaration
-import org.jetbrains.kotlin.types.JetType
-=======
 import org.jetbrains.kotlin.psi.KtConstructorDelegationCall
 import org.jetbrains.kotlin.psi.KtFunction
+import org.jetbrains.kotlin.psi.KtFunctionLiteral
 import org.jetbrains.kotlin.psi.KtNamedDeclaration
 import org.jetbrains.kotlin.types.KtType
->>>>>>> 1d97c742
 
 public abstract class JavaMethodDeferredKotlinUsage<T : PsiElement>(element: T) : UsageInfo(element) {
     abstract fun resolve(javaMethodChangeInfo: JetChangeInfo): JavaMethodKotlinUsageWithDelegate<T>
 }
 
-<<<<<<< HEAD
 public class DeferredSAMUsage(
-        val functionLiteral: JetFunctionLiteral,
+        val functionLiteral: KtFunctionLiteral,
         val functionDescriptor: FunctionDescriptor,
-        val samCallType: JetType
-): JavaMethodDeferredKotlinUsage<JetFunctionLiteral>(functionLiteral) {
+        val samCallType: KtType
+): JavaMethodDeferredKotlinUsage<KtFunctionLiteral>(functionLiteral) {
         override fun resolve(javaMethodChangeInfo: JetChangeInfo): JavaMethodKotlinUsageWithDelegate<JetFunctionLiteral> {
                 return object : JavaMethodKotlinUsageWithDelegate<JetFunctionLiteral>(functionLiteral, javaMethodChangeInfo) {
                         override val delegateUsage = JetCallableDefinitionUsage(
@@ -51,16 +43,6 @@
                                 javaMethodChangeInfo.methodDescriptor.originalPrimaryCallable, samCallType
                         )
                 }
-=======
-public class DeferredJavaMethodOverrideOrSAMUsage(
-        val function: KtFunction,
-        val functionDescriptor: FunctionDescriptor,
-        val samCallType: KtType?
-) : JavaMethodDeferredKotlinUsage<KtFunction>(function) {
-    override fun resolve(javaMethodChangeInfo: JetChangeInfo): JavaMethodKotlinUsageWithDelegate<KtFunction> {
-        return object : JavaMethodKotlinUsageWithDelegate<KtFunction>(function, javaMethodChangeInfo) {
-            override val delegateUsage = JetCallableDefinitionUsage(function, functionDescriptor, javaMethodChangeInfo.methodDescriptor.originalPrimaryCallable, samCallType)
->>>>>>> 1d97c742
         }
 }
 
